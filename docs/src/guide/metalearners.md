--- conflicted
+++ resolved
@@ -47,13 +47,8 @@
     extreme learning machines to incorporate in the ensemble, the number of features to 
     consider for each extreme learning machine, the activation function to use, the number 
     of observations to bootstrap in each extreme learning machine, and the number of neurons 
-<<<<<<< HEAD
     in each extreme learning machine. These arguments are specified with the folds, 
     num\_machines, num\_features, activation, sample\_size, and num\_neurons keywords.
-=======
-    in each extreme learning machine. These arguments are specified with the `folds`, 
-    `num_machines`, `num_features`, `activation`, `sample_size`, and `num_neurons` keywords.
->>>>>>> 1897aba3
 
 ```julia
 # Generate data to use
@@ -84,18 +79,11 @@
 We can get a summary of the model by pasing the model to the summarize method.
 
 !!!note
-<<<<<<< HEAD
     To calculate the p-value, standard error, and confidence interval for the treatment 
     effect, you can set the inference keyword to true. However, these values are calculated 
     via randomization inference, which will take a long time. This can be greatly sped up by 
     launching Julia with more threads and lowering the number of iterations using the n 
     keyword (at the expense of accuracy).
-=======
-    To calculate the p-value and standard error for the treatment effect, you can set the 
-    inference argument to false. However, p-values and standard errors are calculated via 
-    randomization inference, which will take a long time. But can be sped up by launching 
-    Julia with a higher number of threads.
->>>>>>> 1897aba3
 
 ```julia
 summarize(s_learner)
