# G-Computation
In some cases, we may want to know the causal effect of a treatment that varies and is 
confounded over time. For example, a doctor might want to know the effect of a treatment 
given at multiple times whose status depends on the health of the patient at a given time. 
One way to get an unbiased estimate of the causal effect is to use G-computation. The basic 
steps for using G-computation in CausalELM are below.

!!! note 
    For a good overview of G-Computation see:
    
        Chatton, Arthur, Florent Le Borgne, Clémence Leyrat, Florence Gillaizeau, Chloé 
        Rousseau, Laetitia Barbin, David Laplaud, Maxime Léger, Bruno Giraudeau, and Yohann 
        Foucher. "G-computation, propensity score-based methods, and targeted maximum likelihood 
        estimator for causal inference with different covariates sets: a comparative simulation 
        study." Scientific reports 10, no. 1 (2020): 9219.

## Step 1: Initialize a Model
The GComputation constructor takes at least three arguments: covariates, treatment statuses, 
outcomes, all of which can be either an AbstractArray or any data structure that implements 
the Tables.jl interface (e.g. DataFrames). This implementation supports binary treatments 
and binary, continuous, time to event, and count outcome variables.

!!! note
    Non-binary categorical outcomes are treated as continuous.

!!! tip
    You can also specify the causal estimand, which activation function to use, whether the 
    data is of a temporal nature, the number of extreme learning machines to use, the 
    number of features to consider for each extreme learning machine, the number of 
    bootstrapped observations to include in each extreme learning machine, and the number of 
    neurons to use during estimation. These options are specified with the following keyword 
<<<<<<< HEAD
    arguments: quantity\_of\_interest, activation, temporal, num\_machines, num\_feats, 
    sample\_size, and num\_neurons.
=======
    arguments: `quantity_of_interest`, `activation`, `temporal`, `num_machines`, `num_feats`, 
    `sample_size`, and `num_neurons`.
>>>>>>> 1897aba3

```julia
# Create some data with a binary treatment
X, T, Y =  rand(1000, 5), [rand()<0.4 for i in 1:1000], rand(1000)

# We could also use DataFrames or any other package that implements the Tables.jl API
# using DataFrames
# X = DataFrame(x1=rand(1000), x2=rand(1000), x3=rand(1000), x4=rand(1000), x5=rand(1000))
# T, Y = DataFrame(t=[rand()<0.4 for i in 1:1000]), DataFrame(y=rand(1000))
g_computer = GComputation(X, T, Y)
```

## Step 2: Estimate the Causal Effect
To estimate the causal effect, we pass the model above to estimate_causal_effect!.
```julia
# Note that we could also estimate the ATT by setting quantity_of_interest="ATT"
estimate_causal_effect!(g_computer)
```

## Step 3: Get a Summary
We can get a summary of the model by pasing the model to the summarize method.

!!!note
<<<<<<< HEAD
    To calculate the p-value, standard error, and confidence interval for the treatment 
    effect, you can set the inference keyword to true. However, these values are calculated 
    via randomization inference, which will take a long time. This can be greatly sped up by 
    launching Julia with more threads and lowering the number of iterations using the n 
    keyword (at the expense of accuracy).
=======
    To calculate the p-value and standard error for the treatment effect, you can set the 
    inference argument to false. However, p-values and standard errors are calculated via 
    randomization inference, which will take a long time. But can be sped up by launching 
    Julia with a higher number of threads.
>>>>>>> 1897aba3

```julia
summarize(g_computer)
```

## Step 4: Validate the Model
We can validate the model by examining the plausibility that the main assumptions of causal 
inference, counterfactual consistency, exchangeability, and positivity, hold. It should be 
noted that consistency and exchangeability are not directly testable, so instead, these 
tests do not provide definitive evidence of a violation of these assumptions. To probe the 
counterfactual consistency assumption, we simulate counterfactual outcomes that are 
different from the observed outcomes, estimate models with the simulated counterfactual 
outcomes, and take the averages. If the outcome is continuous, the noise for the simulated 
counterfactuals is drawn from N(0, dev) for each element in devs and each outcome, 
multiplied by the original outcome, and added to the original outcome. For discrete 
variables, each outcome is replaced with a different value in the range of outcomes with 
probability ϵ for each ϵ in devs, otherwise the default is 0.025, 0.05, 0.075, 0.1. If the 
average estimate for a given level of violation differs greatly from the effect estimated on 
the actual data, then the model is very sensitive to violations of the counterfactual 
consistency assumption for that level of violation. Next, this method tests the model's 
sensitivity to a violation of the exchangeability assumption by calculating the E-value, 
which is the minimum strength of association, on the risk ratio scale, that an unobserved 
confounder would need to have with the treatment and outcome variable to fully explain away 
the estimated effect. Thus, higher E-values imply the model is more robust to a violation of 
the exchangeability assumption. Finally, this method tests the positivity assumption by 
estimating propensity scores. Rows in the matrix are levels of covariates that have a zero 
or near zero probability of treatment. If the matrix is empty, none of the observations have 
an estimated zero probability of treatment, which implies the positivity assumption is 
satisfied.

!!! tip
    One can also specify the minimum and maximum probabilities of treatment for the 
    positivity assumption with the `num_treatments`, `min`, and `max` keyword arguments.

!!! danger
    Obtaining correct estimates is dependent on meeting the assumptions for G-computation. 
    If the assumptions are not met then any estimates may be biased and lead to incorrect 
    conclusions.

!!! note
    For a thorough review of casual inference assumptions see:

        Hernan, Miguel A., and James M. Robins. Causal inference what if. Boca Raton: Taylor and 
        Francis, 2024. 

    For more information on the E-value test see:
    
        VanderWeele, Tyler J., and Peng Ding. "Sensitivity analysis in observational research: 
        introducing the E-value." Annals of internal medicine 167, no. 4 (2017): 268-274.


```julia
validate(g_computer)
```<|MERGE_RESOLUTION|>--- conflicted
+++ resolved
@@ -29,14 +29,8 @@
     number of features to consider for each extreme learning machine, the number of 
     bootstrapped observations to include in each extreme learning machine, and the number of 
     neurons to use during estimation. These options are specified with the following keyword 
-<<<<<<< HEAD
     arguments: quantity\_of\_interest, activation, temporal, num\_machines, num\_feats, 
     sample\_size, and num\_neurons.
-=======
-    arguments: `quantity_of_interest`, `activation`, `temporal`, `num_machines`, `num_feats`, 
-    `sample_size`, and `num_neurons`.
->>>>>>> 1897aba3
-
 ```julia
 # Create some data with a binary treatment
 X, T, Y =  rand(1000, 5), [rand()<0.4 for i in 1:1000], rand(1000)
@@ -59,18 +53,11 @@
 We can get a summary of the model by pasing the model to the summarize method.
 
 !!!note
-<<<<<<< HEAD
     To calculate the p-value, standard error, and confidence interval for the treatment 
     effect, you can set the inference keyword to true. However, these values are calculated 
     via randomization inference, which will take a long time. This can be greatly sped up by 
     launching Julia with more threads and lowering the number of iterations using the n 
     keyword (at the expense of accuracy).
-=======
-    To calculate the p-value and standard error for the treatment effect, you can set the 
-    inference argument to false. However, p-values and standard errors are calculated via 
-    randomization inference, which will take a long time. But can be sped up by launching 
-    Julia with a higher number of threads.
->>>>>>> 1897aba3
 
 ```julia
 summarize(g_computer)
