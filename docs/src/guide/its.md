# Interrupted Time Series Analysis
Sometimes we want to know how an outcome variable for a single unit changed after an event 
or intervention. For example, if regulators announce sanctions against company A, we might 
want to know how the price of company A's stock changed after the announcement. Since we do 
not know what the price of Company A's stock would have been if the santions were not 
announced, we need some way to predict those values. An interrupted time series analysis 
does this by using some covariates that are related to the outcome but not related to 
whether the event happened to predict what would have happened. The estimated effects are 
the differences between the predicted post-event counterfactual outcomes and the observed 
post-event outcomes, which can also be aggregated to mean or cumulative effects. 
Estimating an interrupted time series design in CausalELM consists of three steps.

!!! note
    For a general overview of interrupted time series estimation see:
    
        Bernal, James Lopez, Steven Cummins, and Antonio Gasparrini. "Interrupted time series 
        regression for the evaluation of public health interventions: a tutorial." International 
        journal of epidemiology 46, no. 1 (2017): 348-355.

!!! note
    The flavor of interrupted time series implemented here is similar to the variant proposed 
    in:

        Brodersen, Kay H., Fabian Gallusser, Jim Koehler, Nicolas Remy, and Steven L. Scott. 
        "Inferring causal impact using Bayesian structural time-series models." (2015): 247-274.

    in that, although it is not Bayesian, it uses a nonparametric model of the pre-treatment 
    period and uses that model to forecast the counterfactual in the post-treatment period, as 
    opposed to the commonly used segment linear regression.

## Step 1: Initialize an interrupted time series estimator
The InterruptedTimeSeries constructor takes at least four agruments: pre-event covariates, 
pre-event outcomes, post-event covariates, and post-event outcomes, all of which can be 
either an AbstractArray or any data structure that implements the Tables.jl interface (e.g. 
DataFrames). The interrupted time series estimator assumes outcomes are either continuous, 
count, or time to event variables.

!!! note
    Non-binary categorical outcomes are treated as continuous.

!!! tip
    You can also specify which activation function to use, the number of extreme learning 
    machines to use, the number of features to consider for each extreme learning machine, 
    the number of bootstrapped observations to include in each extreme learning machine, and 
    the number of neurons to use during estimation. These options are specified with the 
<<<<<<< HEAD
    following keyword arguments: activation, num\_machines, num\_feats, sample\_size, and 
    num\_neurons.
=======
    following keyword arguments: `activation`, `num_machines`, `num_feats`, `sample_size`, 
    and `num_neurons`.
>>>>>>> 1897aba3

```julia
# Generate some data to use
X₀, Y₀, X₁, Y₁ =  rand(1000, 5), rand(1000), rand(100, 5), rand(100)

# We could also use DataFrames or any other package that implements the Tables.jl interface
# using DataFrames
# X₀ = DataFrame(x1=rand(1000), x2=rand(1000), x3=rand(1000), x4=rand(1000), x5=rand(1000))
# X₁ = DataFrame(x1=rand(1000), x2=rand(1000), x3=rand(1000), x4=rand(1000), x5=rand(1000))
# Y₀, Y₁ = DataFrame(y=rand(1000)), DataFrame(y=rand(1000))
its = InterruptedTimeSeries(X₀, Y₀, X₁, Y₁)
```

## Step 2: Estimate the Treatment Effect
Estimating the treatment effect only requires one argument: an InterruptedTimeSeries struct.

```julia
estimate_causal_effect!(its)
```

## Step 3: Get a Summary
We can get a summary of the model by pasing the model to the summarize method.

!!!note
<<<<<<< HEAD
    To calculate the p-value, standard error, and confidence interval for the treatment 
    effect, you can set the inference keyword to true. However, these values are calculated 
    via randomization inference, which will take a long time. This can be greatly sped up by 
    launching Julia with more threads and lowering the number of iterations using the n 
    keyword (at the expense of accuracy).
=======
    To calculate the p-value and standard error for the treatment effect, you can set the 
    inference argument to false. However, p-values and standard errors are calculated via 
    randomization inference, which will take a long time. But can be sped up by launching 
    Julia with a higher number of threads.
>>>>>>> 1897aba3

```julia
summarize(its)
```

## Step 4: Validate the Model
For an interrupted time series design to work well we need to be able to get an unbiased 
prediction of the counterfactual outcomes. If the event or intervention effected the 
covariates we are using to predict the counterfactual outcomes, then we will not be able to 
get unbiased predictions. We can verify this by conducting a Chow Test on the covariates. An
ITS design also assumes that any observed effect is due to the hypothesized intervention, 
rather than any simultaneous interventions, anticipation of the intervention, or any 
intervention that ocurred after the hypothesized intervention. We can use a Wald supremum 
test to see if the hypothesized intervention ocurred where there is the largest structural 
break in the outcome or if there was a larger, statistically significant break in the 
outcome that could confound an ITS analysis. The covariates in an ITS analysis should be 
good predictors of the outcome. If this is the case, then adding irrelevant predictors 
should not have much of a change on the results of the analysis. We can conduct all these 
tests in one line of code.

!!! tip
    One can also specify the number of simulated confounders to generate to test the sensitivity 
    of the model to confounding and the minimum and maximum proportion of data to use in the 
    Wald supremum test by including the `n`, `low`, and `high` keyword arguments.

!!! danger
    Obtaining correct estimates is dependent on meeting the assumptions for interrupted time 
    series estimation. If the assumptions are not met then any estimates may be biased and 
    lead to incorrect conclusions.

!!! note
    For a review of interrupted time series identifying assumptions and robustness checks, see:

        Baicker, Katherine, and Theodore Svoronos. Testing the validity of the single 
        interrupted time series design. No. w26080. National Bureau of Economic Research, 2019.

```julia
validate(its)
```<|MERGE_RESOLUTION|>--- conflicted
+++ resolved
@@ -43,13 +43,8 @@
     machines to use, the number of features to consider for each extreme learning machine, 
     the number of bootstrapped observations to include in each extreme learning machine, and 
     the number of neurons to use during estimation. These options are specified with the 
-<<<<<<< HEAD
     following keyword arguments: activation, num\_machines, num\_feats, sample\_size, and 
     num\_neurons.
-=======
-    following keyword arguments: `activation`, `num_machines`, `num_feats`, `sample_size`, 
-    and `num_neurons`.
->>>>>>> 1897aba3
 
 ```julia
 # Generate some data to use
@@ -74,18 +69,11 @@
 We can get a summary of the model by pasing the model to the summarize method.
 
 !!!note
-<<<<<<< HEAD
     To calculate the p-value, standard error, and confidence interval for the treatment 
     effect, you can set the inference keyword to true. However, these values are calculated 
     via randomization inference, which will take a long time. This can be greatly sped up by 
     launching Julia with more threads and lowering the number of iterations using the n 
     keyword (at the expense of accuracy).
-=======
-    To calculate the p-value and standard error for the treatment effect, you can set the 
-    inference argument to false. However, p-values and standard errors are calculated via 
-    randomization inference, which will take a long time. But can be sped up by launching 
-    Julia with a higher number of threads.
->>>>>>> 1897aba3
 
 ```julia
 summarize(its)
