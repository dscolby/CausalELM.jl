# Release Notes
These release notes adhere to the [keep a changelog](https://keepachangelog.com/en/1.0.0/) format. Below is a list of changes since CausalELM was first released.

<<<<<<< HEAD
## Version [0.8.0](https://github.com/dscolby/CausalELM.jl/releases/tag/v0.8.0) - 2024-10-31
### Added
*   Implemented randomization inference-based confidence intervals [#78](https://github.com/dscolby/CausalELM.jl/issues/78)
*   Added marginal effects to model summaries [#78](https://github.com/dscolby/CausalELM.jl/issues/78)
*   CausalELM models now support any AbstractArray data type, including support for using GPUs with CuArrays or similar structures for Mac, Intel, and AMD hardware[#37](https://github.com/dscolby/CausalELM.jl/issues/37)
### Fixed
*   Removed unnecessary include and using statements
*   Slightly sped up the randomization inference implementation and clarified it in the docs [#77](https://github.com/dscolby/CausalELM.jl/issues/77)
*   Fixed the randomization inference index selection procedure for interrupted time series estimators
*   Inlined certain methods to slightly improve performance [#76](https://github.com/dscolby/CausalELM.jl/issues/76)
*   CausalELM models now support any data structure that implements the Tables.jl API, not just DataFrames
=======
## Version [v0.8.0](https://github.com/dscolby/CausalELM.jl/releases/tag/v0.6.1) - 2024-10-28
### Fixed
*   Removed unnecessary include and using statements
>>>>>>> 1897aba3

## Version [v0.7.0](https://github.com/dscolby/CausalELM.jl/releases/tag/v0.7.0) - 2024-06-22
### Added
*   Implemented bagged ensemble of extreme learning machines to use with estimators [#67](https://github.com/dscolby/CausalELM.jl/issues/67)
*   Implemented multithreading for testing the sensitivity of estimators to the counterfactual consistency assumption
### Changed
*   Compute the number of neurons to use with log heuristic instead of cross validation [#62](https://github.com/dscolby/CausalELM.jl/issues/62)
*   Calculate probabilities as the average label predicted by the ensemble instead of clipping [#71](https://github.com/dscolby/CausalELM.jl/issues/71)
*   Made calculation of p-values and standard errors optional and not executed by default in summarize methods [#65](https://github.com/dscolby/CausalELM.jl/issues/65)
*   Removed redundant W argument for double machine learning, R-learning, and doubly robust estimation [#68](https://github.com/dscolby/CausalELM.jl/issues/68)
*   Use swish as the default activation function [#72](https://github.com/dscolby/CausalELM.jl/issues/72)
*   Implemented noise as a function of each observation instead of the variance of the outcome when testing the sensitivity of the counterfactual consistency assumption [#74](https://github.com/dscolby/CausalELM.jl/issues/74)
*   p-values and standard errors for randomization inference are generated in parallel
### Fixed
*   Applying the weight trick for R-learning [#70](https://github.com/dscolby/CausalELM.jl/issues/70)

## Version [v0.6.0](https://github.com/dscolby/CausalELM.jl/releases/tag/v0.6.0) - 2024-06-15
### Added
*   Implemented doubly robust learner for CATE estimation [#31](https://github.com/dscolby/CausalELM.jl/issues/31)
*   Provided better explanations of supported treatment and outcome variable types in the docs [#41](https://github.com/dscolby/CausalELM.jl/issues/41)
*   Added support for specifying confounders, W, separate from covariates of interest, X, for double machine 
learning and doubly robust estimation [39](https://github.com/dscolby/CausalELM.jl/issues/39)
### Changed
*   Removed the estimate_causal_effect! call in the model constructor docstrings [#35](https://github.com/dscolby/CausalELM.jl/issues/35)
*   Standardized and improved docstrings and added doctests [#44](https://github.com/dscolby/CausalELM.jl/issues/44)
*   Counterfactual consistency now simulates outcomes that violate the counterfactual consistency assumption rather than 
binning of treatments and works with discrete or continuous treatments [#33](https://github.com/dscolby/CausalELM.jl/issues/33)
*   Refactored estimator and metalearner structs, constructors, and estimate_causal_effect! methods [#45](https://github.com/dscolby/CausalELM.jl/issues/45)
### Fixed
*   Clipped probabilities between 0 and 1 for estimators that use predictions of binary variables [#36](https://github.com/dscolby/CausalELM.jl/issues/36)
*   Fixed sample splitting and cross fitting procedure for doubly robust estimation [#42](https://github.com/dscolby/CausalELM.jl/issues/42)
*   Addressed numerical instability when finding the ridge penalty by replacing the previous ridge formula with 
generalized cross validation [#43](https://github.com/dscolby/CausalELM.jl/issues/43)
*   Uses the correct variable in the ommited predictor test for interrupted time series.
*   Uses correct range for p-values in interrupted time series validation tests.
*   Correctly subsets the data for ATT estimation in G-computation [#52](https://github.com/dscolby/CausalELM.jl/issues/52)

## Version [v0.5.1](https://github.com/dscolby/CausalELM.jl/releases/tag/v0.5.1) - 2024-01-15
### Added
* More descriptive docstrings [#21](https://github.com/dscolby/CausalELM.jl/issues/21)
### Fixed
* Permutation of continuous treatments draws from a continuous, instead of discrete uniform distribution
  during randomization inference

## Version [v0.5.0](https://github.com/dscolby/CausalELM.jl/releases/tag/v0.5.0) - 2024-01-13
### Added
*   Constructors for estimators taht accept dataframes from DataFrames.jl [#25](https://github.com/dscolby/CausalELM.jl/issues/25)
### Changed
*   Estimators can handle any array whose values are <:Real [#23](https://github.com/dscolby/CausalELM.jl/issues/23)
*   Estimator constructors are now called with model(X, T, Y) instead of model(X, Y, T)
*   Removed excess type constraints for many methods [#23](https://github.com/dscolby/CausalELM.jl/issues/23)
*   Vectorized a few for loops
*   Increased test coverage

## Version [v0.4.0](https://github.com/dscolby/CausalELM.jl/releases/tag/v0.4.0) - 2024-01-06
### Added
*   R-learning
*   Softmax function for arrays
### Changed
*   Moved all types and methods under the main module
*   Decreased size of function definitions [#22](https://github.com/dscolby/CausalELM.jl/issues/15)
*   SLearner has a G-computation field that does the heavy lifting for S-learning
*   Removed excess fields from estimator structs
### Fixed
*   Changed the incorrect name of DoublyRobustEstimation struct to DoubleMachineLearning
*   Caclulation of risk ratios and E-values
*   Calculation of validation metrics for multiclass classification
*   Calculation of output weights for L2 regularized extreme learning machines

## Version [v0.3.0](https://github.com/dscolby/CausalELM.jl/releases/tag/v0.3.0) - 2023-11-25
### Added
*   Splitting of temporal data for cross validation [18](https://github.com/dscolby/CausalELM.jl/issues/18)
*   Methods to validate/test senstivity to violations of identifying assumptions [#16](https://github.com/dscolby/CausalELM.jl/issues/16)
### Changed
*   Converted all functions and methods to snake case [#17](https://github.com/dscolby/CausalELM.jl/issues/17)
*   Randomization inference for interrupted time series randomizes all the indices [#15](https://github.com/dscolby/CausalELM.jl/issues/15)
### Fixed
*   Issue related to recoding variables to calculate validation metrics for cross validation

## Version [v0.2.1](https://github.com/dscolby/CausalELM.jl/releases/tag/v0.2.1) - 2023-06-07
### Added
*   Cross fitting to the doubly robust estimator

## Version [v0.2.0](https://github.com/dscolby/CausalELM.jl/releases/tag/v0.2.0) - 2023-04-16
### Added
*   Calculation of p-values and standard errors via randomization inference
### Changed
*   Divided package into modules

## Version [v0.1.0](https://github.com/dscolby/CausalELM.jl/releases/tag/v0.1.0) - 2023-02-14
### Added
*   Event study, g-computation, and doubly robust estimators
*   S-learning, T-learning, and X-learning
*   Model summarization methods<|MERGE_RESOLUTION|>--- conflicted
+++ resolved
@@ -1,8 +1,7 @@
 # Release Notes
 These release notes adhere to the [keep a changelog](https://keepachangelog.com/en/1.0.0/) format. Below is a list of changes since CausalELM was first released.
 
-<<<<<<< HEAD
-## Version [0.8.0](https://github.com/dscolby/CausalELM.jl/releases/tag/v0.8.0) - 2024-10-31
+## Version [0.8.0](https://github.com/dscolby/CausalELM.jl/releases/tag/v0.8.0) - 2024-12-16
 ### Added
 *   Implemented randomization inference-based confidence intervals [#78](https://github.com/dscolby/CausalELM.jl/issues/78)
 *   Added marginal effects to model summaries [#78](https://github.com/dscolby/CausalELM.jl/issues/78)
@@ -13,11 +12,7 @@
 *   Fixed the randomization inference index selection procedure for interrupted time series estimators
 *   Inlined certain methods to slightly improve performance [#76](https://github.com/dscolby/CausalELM.jl/issues/76)
 *   CausalELM models now support any data structure that implements the Tables.jl API, not just DataFrames
-=======
-## Version [v0.8.0](https://github.com/dscolby/CausalELM.jl/releases/tag/v0.6.1) - 2024-10-28
-### Fixed
 *   Removed unnecessary include and using statements
->>>>>>> 1897aba3
 
 ## Version [v0.7.0](https://github.com/dscolby/CausalELM.jl/releases/tag/v0.7.0) - 2024-06-22
 ### Added
